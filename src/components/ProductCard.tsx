"use client";

import Image from 'next/image';
import { Card, CardContent, CardFooter, CardHeader, CardTitle, CardDescription } from '@/components/ui/card';
import { Button } from '@/components/ui/button';
import { AlertDialog, AlertDialogAction, AlertDialogCancel, AlertDialogContent, AlertDialogDescription, AlertDialogFooter, AlertDialogHeader, AlertDialogTitle, AlertDialogTrigger } from '@/components/ui/alert-dialog';
import type { Product } from '@/types';
import { format } from 'date-fns';
import { useState, useEffect } from 'react';
<<<<<<< HEAD
import { Button } from '@/components/ui/button';
import { Trash2 } from 'lucide-react';
import {
  AlertDialog,
  AlertDialogAction,
  AlertDialogCancel,
  AlertDialogContent,
  AlertDialogDescription,
  AlertDialogFooter,
  AlertDialogHeader,
  AlertDialogTitle,
  AlertDialogTrigger,
} from "@/components/ui/alert-dialog";
import { useToast } from "@/hooks/use-toast";
import { deleteProductAction } from "@/actions/productActions";
import { fixImageUrl, getPlaceholderImageUrl, isValidImageUrl } from "@/lib/imageUtils";

const PLACEHOLDER_IMAGE_URL = getPlaceholderImageUrl();
const IMAGE_SIZES = "(max-width: 640px) 100vw, (max-width: 1024px) 50vw, 33vw";
=======
import { deleteProductAction } from '@/actions/productActions';
import { useToast } from '@/hooks/use-toast';
import { Trash2 } from 'lucide-react';
import LoadingSpinner from './ui/loading-spinner';
>>>>>>> 615ab071

interface ProductCardProps {
  product: Product;
}

function formatProductDate(createdAt: any): string {
  if (!createdAt || !('seconds' in createdAt)) {
    return "Date not available";
  }
  
  try {
    return format(new Date(createdAt.seconds * 1000), 'PP');
  } catch (e) {
    console.warn("Failed to format product date:", e);
    return "Date not available";
  }
}

function formatPrice(price: unknown): string {
  return typeof price === 'number' ? price.toFixed(2) : 'N/A';
}

function getImageProps(imageUrl: string | undefined, productName: string, hasError: boolean) {
  const shouldUsePlaceholder = hasError || !imageUrl || !isValidImageUrl(imageUrl);
  const fixedUrl = imageUrl ? fixImageUrl(imageUrl) : undefined;
  
  return {
    src: shouldUsePlaceholder ? PLACEHOLDER_IMAGE_URL : fixedUrl!,
    alt: shouldUsePlaceholder ? "Placeholder image" : productName,
    hint: shouldUsePlaceholder ? "placeholder" : "product package",
  };
}

export default function ProductCard({ product }: ProductCardProps) {
  const [imageLoadError, setImageLoadError] = useState(false);
<<<<<<< HEAD
  const [isDeleteDialogOpen, setIsDeleteDialogOpen] = useState(false);
  const { toast } = useToast();
=======
  const [isDeleting, setIsDeleting] = useState(false);
  const { toast } = useToast();
  const displayPrice = typeof product.price === 'number' ? product.price.toFixed(2) : 'N/A';
>>>>>>> 615ab071

  const displayPrice = formatPrice(product.price);
  const displayDate = formatProductDate(product.createdAt);
  const imageProps = getImageProps(product.imageUrl, product.name, imageLoadError);

  useEffect(() => {
    setImageLoadError(false);
  }, [product.imageUrl]);

<<<<<<< HEAD
  const handleImageError = () => setImageLoadError(true);

  const handleDeleteConfirm = async () => {
    const result = await deleteProductAction(product.id);
    
    toast({
      title: result.success ? "Success" : "Error",
      description: result.message,
      variant: result.success ? "default" : "destructive",
    });
    
    setIsDeleteDialogOpen(false);
  };
=======
  const handleImageError = () => {
    console.warn(`Failed to load image for product "${product.name}": ${product.imageUrl}`);
    setImageLoadError(true);
  };

  const handleDelete = async () => {
    setIsDeleting(true);
    try {
      const result = await deleteProductAction(product.id);
      if (result.success) {
        toast({
          title: "Success!",
          description: result.message,
        });
      } else {
        toast({
          title: "Error",
          description: result.message,
          variant: "destructive",
        });
      }
    } catch (error) {
      toast({
        title: "Error",
        description: "An unexpected error occurred while deleting the product.",
        variant: "destructive",
      });
    } finally {
      setIsDeleting(false);
    }
  };

  const placeholderImageUrl = "https://placehold.co/600x400.png";
  const currentSrc = imageLoadError || !product.imageUrl ? placeholderImageUrl : product.imageUrl;
  const currentAlt = imageLoadError || !product.imageUrl ? "Placeholder image" : product.name;
  const dataAiHintValue = imageLoadError || !product.imageUrl ? "placeholder" : "product package";
>>>>>>> 615ab071

  return (
    <Card className="flex flex-col h-full overflow-hidden shadow-lg hover:shadow-xl transition-shadow duration-300 ease-in-out group">
      <CardHeader className="p-0 relative">
        <div className="relative w-full aspect-[4/3] overflow-hidden">
          <Image
            key={imageProps.src}
            src={imageProps.src}
            alt={imageProps.alt}
            fill
            style={{ objectFit: 'cover' }}
            className="transition-transform duration-300 group-hover:scale-105"
            onError={handleImageError}
            data-ai-hint={imageProps.hint}
            priority={false}
            sizes={IMAGE_SIZES}
          />
        </div>
        {/* Delete button overlay */}
        <div className="absolute top-2 right-2 opacity-0 group-hover:opacity-100 transition-opacity duration-200">
          <AlertDialog>
            <AlertDialogTrigger asChild>
              <Button
                variant="destructive"
                size="sm"
                className="h-8 w-8 p-0 rounded-full shadow-lg"
                disabled={isDeleting}
              >
                {isDeleting ? (
                  <LoadingSpinner size={16} />
                ) : (
                  <Trash2 className="h-4 w-4" />
                )}
              </Button>
            </AlertDialogTrigger>
            <AlertDialogContent>
              <AlertDialogHeader>
                <AlertDialogTitle>Delete Product</AlertDialogTitle>
                <AlertDialogDescription>
                  Are you sure you want to delete "{product.name}"? This action cannot be undone.
                </AlertDialogDescription>
              </AlertDialogHeader>
              <AlertDialogFooter>
                <AlertDialogCancel>Cancel</AlertDialogCancel>
                <AlertDialogAction
                  onClick={handleDelete}
                  className="bg-destructive text-destructive-foreground hover:bg-destructive/90"
                  disabled={isDeleting}
                >
                  {isDeleting ? <LoadingSpinner size={16} /> : "Delete"}
                </AlertDialogAction>
              </AlertDialogFooter>
            </AlertDialogContent>
          </AlertDialog>
        </div>
      </CardHeader>
      <CardContent className="p-6 flex-grow">
        <CardTitle className="font-headline text-xl mb-2 truncate" title={product.name}>{product.name}</CardTitle>
        <CardDescription className="text-muted-foreground text-sm mb-4 line-clamp-3" title={product.description}>
          {product.description}
        </CardDescription>
      </CardContent>
      <CardFooter className="px-6 py-3 flex justify-between items-center border-t mt-auto">
        <p className="text-lg font-semibold text-primary">${displayPrice}</p>
        <div className="flex items-center space-x-2">
          <p className="text-xs text-muted-foreground">Added: {displayDate}</p>
          <AlertDialog open={isDeleteDialogOpen} onOpenChange={setIsDeleteDialogOpen}>
            <AlertDialogTrigger asChild>
              <Button variant="ghost" size="icon" className="text-destructive hover:text-destructive-foreground hover:bg-destructive/90 w-8 h-8">
                <Trash2 className="h-4 w-4" />
                <span className="sr-only">Delete Product</span>
              </Button>
            </AlertDialogTrigger>
            <AlertDialogContent>
              <AlertDialogHeader>
                <AlertDialogTitle>Are you absolutely sure?</AlertDialogTitle>
                <AlertDialogDescription>
                  This action cannot be undone. This will permanently delete the product "{product.name}".
                </AlertDialogDescription>
              </AlertDialogHeader>
              <AlertDialogFooter>
                <AlertDialogCancel>Cancel</AlertDialogCancel>
                <AlertDialogAction
                  onClick={handleDeleteConfirm}
                  className="bg-destructive text-destructive-foreground hover:bg-destructive/90"
                >
                  Delete
                </AlertDialogAction>
              </AlertDialogFooter>
            </AlertDialogContent>
          </AlertDialog>
        </div>
      </CardFooter>
    </Card>
  );
}<|MERGE_RESOLUTION|>--- conflicted
+++ resolved
@@ -7,7 +7,10 @@
 import type { Product } from '@/types';
 import { format } from 'date-fns';
 import { useState, useEffect } from 'react';
-<<<<<<< HEAD
+import { deleteProductAction } from '@/actions/productActions';
+import { useToast } from '@/hooks/use-toast';
+import { Trash2 } from 'lucide-react';
+import LoadingSpinner from './ui/loading-spinner';
 import { Button } from '@/components/ui/button';
 import { Trash2 } from 'lucide-react';
 import {
@@ -27,22 +30,30 @@
 
 const PLACEHOLDER_IMAGE_URL = getPlaceholderImageUrl();
 const IMAGE_SIZES = "(max-width: 640px) 100vw, (max-width: 1024px) 50vw, 33vw";
-=======
-import { deleteProductAction } from '@/actions/productActions';
-import { useToast } from '@/hooks/use-toast';
-import { Trash2 } from 'lucide-react';
-import LoadingSpinner from './ui/loading-spinner';
->>>>>>> 615ab071
 
 interface ProductCardProps {
   product: Product;
 }
 
+export default function ProductCard({ product }: ProductCardProps) {
+  const [imageLoadError, setImageLoadError] = useState(false);
+  const [isDeleting, setIsDeleting] = useState(false);
+  const { toast } = useToast();
+  const displayPrice = typeof product.price === 'number' ? product.price.toFixed(2) : 'N/A';
+
+  let displayDate = "Date not available";
+  if (product.createdAt && 'seconds' in product.createdAt) {
+    try {
+      displayDate = format(new Date(product.createdAt.seconds * 1000), 'PP');
+    } catch (e) {
+      console.warn("Failed to format product date:", e);
+    }
+  }
 function formatProductDate(createdAt: any): string {
   if (!createdAt || !('seconds' in createdAt)) {
     return "Date not available";
   }
-  
+
   try {
     return format(new Date(createdAt.seconds * 1000), 'PP');
   } catch (e) {
@@ -58,7 +69,7 @@
 function getImageProps(imageUrl: string | undefined, productName: string, hasError: boolean) {
   const shouldUsePlaceholder = hasError || !imageUrl || !isValidImageUrl(imageUrl);
   const fixedUrl = imageUrl ? fixImageUrl(imageUrl) : undefined;
-  
+
   return {
     src: shouldUsePlaceholder ? PLACEHOLDER_IMAGE_URL : fixedUrl!,
     alt: shouldUsePlaceholder ? "Placeholder image" : productName,
@@ -68,14 +79,8 @@
 
 export default function ProductCard({ product }: ProductCardProps) {
   const [imageLoadError, setImageLoadError] = useState(false);
-<<<<<<< HEAD
   const [isDeleteDialogOpen, setIsDeleteDialogOpen] = useState(false);
   const { toast } = useToast();
-=======
-  const [isDeleting, setIsDeleting] = useState(false);
-  const { toast } = useToast();
-  const displayPrice = typeof product.price === 'number' ? product.price.toFixed(2) : 'N/A';
->>>>>>> 615ab071
 
   const displayPrice = formatPrice(product.price);
   const displayDate = formatProductDate(product.createdAt);
@@ -85,25 +90,7 @@
     setImageLoadError(false);
   }, [product.imageUrl]);
 
-<<<<<<< HEAD
   const handleImageError = () => setImageLoadError(true);
-
-  const handleDeleteConfirm = async () => {
-    const result = await deleteProductAction(product.id);
-    
-    toast({
-      title: result.success ? "Success" : "Error",
-      description: result.message,
-      variant: result.success ? "default" : "destructive",
-    });
-    
-    setIsDeleteDialogOpen(false);
-  };
-=======
-  const handleImageError = () => {
-    console.warn(`Failed to load image for product "${product.name}": ${product.imageUrl}`);
-    setImageLoadError(true);
-  };
 
   const handleDelete = async () => {
     setIsDeleting(true);
@@ -132,11 +119,17 @@
     }
   };
 
-  const placeholderImageUrl = "https://placehold.co/600x400.png";
-  const currentSrc = imageLoadError || !product.imageUrl ? placeholderImageUrl : product.imageUrl;
-  const currentAlt = imageLoadError || !product.imageUrl ? "Placeholder image" : product.name;
-  const dataAiHintValue = imageLoadError || !product.imageUrl ? "placeholder" : "product package";
->>>>>>> 615ab071
+  const handleDeleteConfirm = async () => {
+    const result = await deleteProductAction(product.id);
+
+    toast({
+      title: result.success ? "Success" : "Error",
+      description: result.message,
+      variant: result.success ? "default" : "destructive",
+    });
+
+    setIsDeleteDialogOpen(false);
+  };
 
   return (
     <Card className="flex flex-col h-full overflow-hidden shadow-lg hover:shadow-xl transition-shadow duration-300 ease-in-out group">
