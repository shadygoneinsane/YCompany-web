"use server";

import { z } from "zod";
<<<<<<< HEAD
import { addDoc, collection, serverTimestamp, getDocs, doc, deleteDoc } from "firebase/firestore";
import { db } from "@/lib/firebase";
=======
import { addDoc, collection, serverTimestamp, query, where, getDocs, limit, deleteDoc, doc } from "firebase/firestore";
// import { getDownloadURL, ref, uploadBytes } from "firebase/storage"; // No longer needed for upload
import { db } from "@/lib/firebase"; // storage is no longer needed here
>>>>>>> 615ab071
import { revalidatePath } from "next/cache";
import type { AddProductActionState } from "@/types";
import { isValidImageUrl, fixImageUrl } from "@/lib/imageUtils";

// Custom validation function for image URLs
function isValidImageUrl(url: string): boolean {
  try {
    const urlObj = new URL(url);
    
    // Check if it's a valid URL
    if (!urlObj.protocol.startsWith('http')) {
      return false;
    }

    // Check for common image file extensions
    const imageExtensions = ['.jpg', '.jpeg', '.png', '.gif', '.webp', '.svg', '.bmp', '.tiff', '.ico'];
    const hasImageExtension = imageExtensions.some(ext => 
      urlObj.pathname.toLowerCase().endsWith(ext)
    );

    // If it has an image extension, it's likely valid
    if (hasImageExtension) {
      return true;
    }

    // For URLs without extensions (like CDN URLs), check if they're from known image services
    const knownImageServices = [
      'images.unsplash.com',
      'picsum.photos',
      'via.placeholder.com',
      'placehold.co',
      'loremflickr.com',
      'source.unsplash.com',
      'upload.wikimedia.org',
      'commons.wikimedia.org'
    ];

    const isFromKnownService = knownImageServices.some(service => urlObj.hostname.includes(service));
    
    // Additional validation for Unsplash URLs
    if (urlObj.hostname.includes('images.unsplash.com')) {
      // Unsplash URLs should have a photo ID that's typically 10-11 characters
      const photoMatch = urlObj.pathname.match(/\/photo-([a-zA-Z0-9]+)/);
      if (!photoMatch || photoMatch[1].length < 10) {
        return false;
      }
    }

    return isFromKnownService;
  } catch {
    return false;
  }
}

const ProductFormSchema = z.object({
  name: z.string().min(3, "Name must be at least 3 characters long."),
  description: z.string().min(10, "Description must be at least 10 characters long."),
  price: z.coerce.number().positive("Price must be a positive number."),
  imageUrl: z.string()
    .url("Please enter a valid URL for the image.")
    .refine(isValidImageUrl, {
      message: "Please enter a valid image URL. For Unsplash, use URLs like 'https://images.unsplash.com/photo-1507003211169-0a1dd7228f2d'. For other services, ensure the URL points to an actual image file (.jpg, .png, .gif) or a known image service."
    }),
});

type ProductData = z.infer<typeof ProductFormSchema>;

const PRODUCTS_COLLECTION = "products";
const ERROR_MESSAGES = {
  VALIDATION_FAILED: "Validation failed. Please check your inputs.",
  DUPLICATE_NAME: "A product with this name already exists.",
  DUPLICATE_CHECK_FAILED: "Failed to verify product name uniqueness. Please try again.",
  ADD_FAILED: "Failed to add product to database. Please try again.",
  DELETE_FAILED: "Failed to delete product. Please try again.",
  PRODUCT_ID_REQUIRED: "Product ID is required for deletion.",
  PRODUCT_ADDED: "Product added successfully!",
  PRODUCT_DELETED: "Product deleted successfully.",
} as const;

export async function addProductAction(
  prevState: AddProductActionState | undefined,
  formData: FormData
): Promise<AddProductActionState> {
  const validatedFields = ProductFormSchema.safeParse({
    name: formData.get("name"),
    description: formData.get("description"),
    price: formData.get("price"),
    imageUrl: formData.get("imageUrl"),
  });

  if (!validatedFields.success) {
    return {
      errors: validatedFields.error.flatten().fieldErrors,
      message: "Validation failed. Please check your inputs.",
      success: false,
    };
  }

  const { name, description, price, imageUrl } = validatedFields.data;

  const duplicateCheck = await checkForDuplicateProduct(name);
  if (!duplicateCheck.success) {
    return duplicateCheck;
  }


  return await createProduct(validatedFields.data);
}

export async function deleteProductAction(productId: string): Promise<{ success: boolean; message: string }> {
  if (!productId) {
    return { success: false, message: ERROR_MESSAGES.PRODUCT_ID_REQUIRED };
  }
  
  try {
    const productRef = doc(db, PRODUCTS_COLLECTION, productId);
    await deleteDoc(productRef);
    revalidatePath("/");
    return { success: true, message: ERROR_MESSAGES.PRODUCT_DELETED };
  } catch (error: any) {
    console.error("Error deleting product from Firestore:", error);
    const detailedMessage = formatErrorMessage(ERROR_MESSAGES.DELETE_FAILED, error);
    return { success: false, message: detailedMessage };
  }
}

async function checkForDuplicateProduct(name: string): Promise<AddProductActionState> {
  try {
    const productsRef = collection(db, PRODUCTS_COLLECTION);
    const querySnapshot = await getDocs(productsRef);
    const existingProduct = querySnapshot.docs.find(
      (doc) => doc.data().name.toLowerCase() === name.toLowerCase()
    );

    if (existingProduct) {
      return {
        errors: { name: [ERROR_MESSAGES.DUPLICATE_NAME] },
        message: ERROR_MESSAGES.DUPLICATE_NAME,
        success: false,
      };
    }
    
    return { success: true, message: "", errors: null };
  } catch (error: any) {
    console.error("Error checking for duplicate product name:", error);
    return {
      message: ERROR_MESSAGES.DUPLICATE_CHECK_FAILED,
      success: false,
      errors: { _form: [ERROR_MESSAGES.DUPLICATE_CHECK_FAILED] },
    };
  }
}

async function createProduct(productData: ProductData): Promise<AddProductActionState> {
  try {
    // Fix the image URL before saving
    const fixedImageUrl = fixImageUrl(productData.imageUrl);
    
    await addDoc(collection(db, PRODUCTS_COLLECTION), {
      ...productData,
      imageUrl: fixedImageUrl,
      createdAt: serverTimestamp(),
    });
    revalidatePath("/");
    return { message: ERROR_MESSAGES.PRODUCT_ADDED, success: true, errors: null };
  } catch (error: any) {
    console.error("Error adding product to Firestore:", error);
    const detailedMessage = formatErrorMessage(ERROR_MESSAGES.ADD_FAILED, error);
    return { message: detailedMessage, success: false, errors: { _form: [detailedMessage] } };
  }
}

<<<<<<< HEAD
function formatErrorMessage(baseMessage: string, error: any): string {
  if (error.code) {
    return `${baseMessage} (Error code: ${error.code})`;
  }
  if (error.message) {
    return `${baseMessage} (${error.message})`;
  }
  return baseMessage;
=======
export async function deleteProductAction(productId: string): Promise<{ success: boolean; message: string }> {
  try {
    const productRef = doc(db, "products", productId);
    await deleteDoc(productRef);
    revalidatePath("/");
    return { success: true, message: "Product deleted successfully!" };
  } catch (error: any) {
    console.error("Error deleting product:", error);
    let detailedMessage = "Failed to delete product. Please try again.";
    if (error.code) {
      detailedMessage += ` (Error code: ${error.code})`;
    } else if (error.message) {
      detailedMessage += ` (${error.message})`;
    }
    return { success: false, message: detailedMessage };
  }
>>>>>>> 615ab071
}<|MERGE_RESOLUTION|>--- conflicted
+++ resolved
@@ -1,14 +1,8 @@
 "use server";
 
 import { z } from "zod";
-<<<<<<< HEAD
 import { addDoc, collection, serverTimestamp, getDocs, doc, deleteDoc } from "firebase/firestore";
 import { db } from "@/lib/firebase";
-=======
-import { addDoc, collection, serverTimestamp, query, where, getDocs, limit, deleteDoc, doc } from "firebase/firestore";
-// import { getDownloadURL, ref, uploadBytes } from "firebase/storage"; // No longer needed for upload
-import { db } from "@/lib/firebase"; // storage is no longer needed here
->>>>>>> 615ab071
 import { revalidatePath } from "next/cache";
 import type { AddProductActionState } from "@/types";
 import { isValidImageUrl, fixImageUrl } from "@/lib/imageUtils";
@@ -17,7 +11,7 @@
 function isValidImageUrl(url: string): boolean {
   try {
     const urlObj = new URL(url);
-    
+
     // Check if it's a valid URL
     if (!urlObj.protocol.startsWith('http')) {
       return false;
@@ -25,7 +19,7 @@
 
     // Check for common image file extensions
     const imageExtensions = ['.jpg', '.jpeg', '.png', '.gif', '.webp', '.svg', '.bmp', '.tiff', '.ico'];
-    const hasImageExtension = imageExtensions.some(ext => 
+    const hasImageExtension = imageExtensions.some(ext =>
       urlObj.pathname.toLowerCase().endsWith(ext)
     );
 
@@ -47,7 +41,7 @@
     ];
 
     const isFromKnownService = knownImageServices.some(service => urlObj.hostname.includes(service));
-    
+
     // Additional validation for Unsplash URLs
     if (urlObj.hostname.includes('images.unsplash.com')) {
       // Unsplash URLs should have a photo ID that's typically 10-11 characters
@@ -122,7 +116,7 @@
   if (!productId) {
     return { success: false, message: ERROR_MESSAGES.PRODUCT_ID_REQUIRED };
   }
-  
+
   try {
     const productRef = doc(db, PRODUCTS_COLLECTION, productId);
     await deleteDoc(productRef);
@@ -150,7 +144,7 @@
         success: false,
       };
     }
-    
+
     return { success: true, message: "", errors: null };
   } catch (error: any) {
     console.error("Error checking for duplicate product name:", error);
@@ -166,7 +160,7 @@
   try {
     // Fix the image URL before saving
     const fixedImageUrl = fixImageUrl(productData.imageUrl);
-    
+
     await addDoc(collection(db, PRODUCTS_COLLECTION), {
       ...productData,
       imageUrl: fixedImageUrl,
@@ -181,7 +175,6 @@
   }
 }
 
-<<<<<<< HEAD
 function formatErrorMessage(baseMessage: string, error: any): string {
   if (error.code) {
     return `${baseMessage} (Error code: ${error.code})`;
@@ -190,7 +183,8 @@
     return `${baseMessage} (${error.message})`;
   }
   return baseMessage;
-=======
+}
+
 export async function deleteProductAction(productId: string): Promise<{ success: boolean; message: string }> {
   try {
     const productRef = doc(db, "products", productId);
@@ -207,5 +201,4 @@
     }
     return { success: false, message: detailedMessage };
   }
->>>>>>> 615ab071
 }